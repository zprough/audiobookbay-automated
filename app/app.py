--- conflicted
+++ resolved
@@ -12,12 +12,7 @@
 load_dotenv()
 
 ABB_HOSTNAME = os.getenv("ABB_HOSTNAME", "audiobookbay.lu")
-<<<<<<< HEAD
-DOWNLOAD_CLIENT=os.getenv("DOWNLOAD_CLIENT")
-DL_HOST = os.getenv("DL_HOST")
-DL_PORT = os.getenv("DL_PORT")
-DL_URL = os.getenv("DL_URL")
-=======
+
 DOWNLOAD_CLIENT = os.getenv("DOWNLOAD_CLIENT")
 DL_URL = os.getenv("DL_URL")
 if DL_URL:
@@ -34,7 +29,6 @@
     if DL_HOST and DL_PORT:
         DL_URL = f"{DL_SCHEME}://{DL_HOST}:{DL_PORT}"
 
->>>>>>> 436793e3
 DL_USERNAME = os.getenv("DL_USERNAME")
 DL_PASSWORD = os.getenv("DL_PASSWORD")
 DL_CATEGORY = os.getenv("DL_CATEGORY", "Audiobookbay-Audiobooks")
